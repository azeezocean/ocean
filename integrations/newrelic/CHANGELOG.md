# Changelog

All notable changes to this project will be documented in this file.

The format is based on [Keep a Changelog](https://keepachangelog.com/en/1.0.0/),
and this project adheres to [Semantic Versioning](https://semver.org/spec/v2.0.0.html).

<!-- towncrier release notes start -->

<<<<<<< HEAD
## 0.1.153 (2025-05-07)
=======
## 0.1.153 (2025-05-12)
>>>>>>> 95145edb


### Improvements

<<<<<<< HEAD
- Transitioned live events management to ocean’s `LiveEventProcessorManager` to streamline processing
=======
- Bumped ocean version to ^0.22.7
>>>>>>> 95145edb


## 0.1.152 (2025-05-06)


### Improvements

- Bumped ocean version to ^0.22.6


## 0.1.151 (2025-04-27)

### Bug Fixes

- Removed httpx dependency to resolve h11 vulnerability

## 0.1.150 (2025-04-27)

### Bug Fixes

- Resolved "h11 accepts some malformed Chunked-Encoding bodies" h11 vulnerability


### Improvements

- Bumped ocean version to ^0.22.5


## 0.1.149 (2025-04-15)


### Improvements

- Bumped ocean version to ^0.22.4


## 0.1.148 (2025-04-15)


### Improvements

- Bumped ocean version to ^0.22.3


## 0.1.147 (2025-04-07)


### Improvements

- Bumped ocean version to ^0.22.2


## 0.1.146 (2025-04-03)


### Improvements

- Bumped ocean version to ^0.22.1


## 0.1.145 (2025-03-24)


### Improvements

- Bumped ocean version to ^0.22.0


## 0.1.144 (2025-03-13)


### Improvements

- Bumped ocean version to ^0.21.5


## 0.1.143 (2025-03-12)


### Improvements

- Bumped ocean version to ^0.21.4


## 0.1.142 (2025-03-10)


### Improvements

- Bumped ocean version to ^0.21.3


## 0.1.141 (2025-03-09)


### Improvements

- Bumped ocean version to ^0.21.1


## 0.1.140 (2025-03-03)


### Improvements

- Bumped ocean version to ^0.21.0


## 0.1.139 (2025-02-26)


### Improvements

- Bumped ocean version to ^0.20.4


## 0.1.138 (2025-02-25)


### Improvements

- Bumped ocean version to ^0.20.4


## 0.1.137 (2025-02-24)


### Improvements

- Bumped ocean version to ^0.20.3


## 0.1.136 (2025-02-23)


### Improvements

- Bumped ocean version to ^0.20.2


## 0.1.135 (2025-02-23)


### Improvements

- Bumped ocean version to ^0.20.1


## 0.1.134 (2025-02-19)


### Improvements

- Bumped ocean version to ^0.20.0


## 0.1.133 (2025-02-19)


### Improvements

- Bumped ocean version to ^0.19.3


## 0.1.132 (2025-02-19)


### Improvements

- Bumped ocean version to ^0.19.2


## 0.1.131 (2025-02-19)


### Improvements

- Bumped ocean version to ^0.19.1


## 0.1.130 (2025-02-13)


### Improvements

- Bumped cryptography version to ^44.0.1


## 0.1.129 (2025-02-09)


### Improvements

- Bumped ocean version to ^0.18.9


## 0.1.128 (2025-02-04)


### Improvements

- Bumped ocean version to ^0.18.8


## 0.1.127 (2025-01-29)


### Improvements

- Bumped ocean version to ^0.18.6


## 0.1.126 (2025-01-28)


### Improvements

- Bumped ocean version to ^0.18.5


## 0.1.125 (2025-01-23)


### Improvements

- Bumped ocean version to ^0.18.4


## 0.1.124 (2025-01-22)


### Improvements

- Bumped ocean version to ^0.18.3


## 0.1.123 (2025-01-22)


### Improvements

- Updated mappings to have typed array items


## 0.1.122 (2025-01-22)


### Improvements

- Bumped ocean version to ^0.18.2


## 0.1.121 (2025-01-21)


### Improvements

- Bumped ocean version to ^0.18.1


## 0.1.120 (2025-01-19)


### Improvements

- Bumped ocean version to ^0.18.0


## 0.1.119 (2025-01-16)


### Improvements

- Bumped ocean version to ^0.17.8


## 0.1.118 (2025-01-15)


### Improvements

- Bumped jinja version to 3.1.5


## 0.1.117 (2025-01-12)


### Improvements

- Bumped ocean version to ^0.17.7


## 0.1.116 (2025-01-08)


### Improvements

- Bumped ocean version to ^0.17.6


## 0.1.115 (2025-01-07)


### Improvements

- Bumped ocean version to ^0.17.5


## 0.1.114 (2025-01-02)


### Improvements

- Bumped ocean version to ^0.17.4


## 0.1.113 (2025-01-02)


### Improvements

- Bumped ocean version to ^0.17.3


## 0.1.112 (2024-12-31)


### Improvements

- Bumped ocean version to ^0.17.2


## 0.1.111 (2025-12-30)


### Improvements

- Added title to the configuration properties


## 0.1.110 (2024-12-26)


### Improvements

- Bumped ocean version to ^0.16.1


## 0.1.109 (2024-12-24)


### Improvements

- Bumped ocean version to ^0.16.0


## 0.1.108 (2024-12-22)


### Improvements

- Bumped ocean version to ^0.15.3


## 0.1.107 (2024-12-15)


### Improvements

- Bumped ocean version to ^0.15.2


## 0.1.106 (2024-12-15)


### Improvements

- Bumped ocean version to ^0.15.1


## 0.1.105 (2024-12-12)


### Improvements

- Bumped ocean version to ^0.15.0


## 0.1.104 (2024-12-10)


### Improvements

- Bumped ocean version to ^0.14.7


## 0.1.103 (2024-12-04)


### Improvements

- Bumped ocean version to ^0.14.6


## 0.1.102 (2024-12-04)


### Improvements

- Bumped ocean version to ^0.14.5


## 0.1.101 (2024-12-3)


### Improvements

- Improved error handling and type safety in NewRelic's service levels class, including null-checking for responses.
- Adds unit tests for the service level class.


## 0.1.100 (2024-11-25)


### Improvements

- Added support for syncing cloud resources from New Relic.
- Included blueprints and entity mappings for cloud resource ingestion.


## 0.1.99 (2024-11-25)


### Improvements

- Improved error handling and type safety in NewRelic's extract_entities function, including null-checking for responses.


## 0.1.98 (2024-11-25)


### Improvements

- Bumped ocean version to ^0.14.3


## 0.1.97 (2024-11-25)


### Improvements

- Bumped ocean version to ^0.14.2


## 0.1.96 (2024-11-21)


### Improvements

- Bumped ocean version to ^0.14.1


## 0.1.95 (2024-11-12)


### Improvements

- Bumped ocean version to ^0.14.0


## 0.1.94 (2024-11-12)


### Improvements

- Bumped ocean version to ^0.13.1


## 0.1.93 (2024-11-10)


### Improvements

- Bumped ocean version to ^0.13.0


## 0.1.92 (2024-11-10)


### Improvements

- Bumped ocean version to ^0.12.9


## 0.1.91 (2024-11-06)


### Improvements

- Bumped ocean version to ^0.12.8


## 0.1.90 (2024-10-23)


### Improvements

- Bumped ocean version to ^0.12.7


## 0.1.89 (2024-10-22)


### Improvements

- Bumped ocean version to ^0.12.6


## 0.1.88 (2024-10-14)


### Improvements

- Bumped ocean version to ^0.12.4


## 0.1.87 (2024-10-09)


### Improvements

- Bumped ocean version to ^0.12.3


## 0.1.86 (2024-10-08)


### Improvements

- Bumped ocean version to ^0.12.2


## 0.1.85 (2024-10-01)


### Improvements

- Bumped ocean version to ^0.12.1


## 0.1.84 (2024-09-29)


### Improvements

- Bumped ocean version to ^0.11.0


## 0.1.83 (2024-09-22)


### Improvements

- Bumped ocean version to ^0.10.12


## 0.1.82 (2024-09-17)


### Improvements

- Bumped ocean version to ^0.10.11


## 0.1.81 (2024-09-12)


### Improvements

- Bumped ocean version to ^0.10.10 (#1)


## 0.1.80 (2024-09-05)


### Improvements

- Bumped ocean version to ^0.10.9 (#1)


## 0.1.79 (2024-09-04)


### Improvements

- Bumped ocean version to ^0.10.8 (#1)


## 0.1.78 (2024-09-01)


### Improvements

- Bumped ocean version to ^0.10.7 (#1)


## 0.1.77 (2024-08-30)


### Improvements

- Bumped ocean version to ^0.10.5 (#1)


## 0.1.76 (2024-08-28)


### Improvements

- Bumped ocean version to ^0.10.4 (#1)


## 0.1.75 (2024-08-28)


### Improvements

- Bumped ocean version to ^0.10.3 (#1)


## 0.1.74 (2024-08-26)


### Improvements

- Bumped ocean version to ^0.10.2 (#1)


## 0.1.73 (2024-08-26)


### Improvements

- Bumped ocean version to ^0.10.1 (#1)


## 0.1.72 (2024-08-22)


### Improvements

- Bumped ocean version to ^0.10.0 (#1)


## 0.1.71 (2024-08-20)


### Improvements

- Bumped ocean version to ^0.9.14 (#1)


## 0.1.70 (2024-08-15)


### Improvements

- Added support for service level indicators and objectives


## 0.1.69 (2024-08-13)


### Improvements

- Bumped ocean version to ^0.9.13 (#1)


## 0.1.68 (2024-08-11)


### Improvements

- Bumped ocean version to ^0.9.12 (#1)


## 0.1.67 (2024-08-05)


### Improvements

- Bumped ocean version to ^0.9.11 (#1)


## 0.1.66 (2024-08-04)


### Improvements

- Bumped ocean version to ^0.9.10 (#1)


## 0.1.65 (2024-08-01)

### Improvements

- Added _target='blank' attribute to html links in the spec.yaml file to open a new browser tab instead of the current browser


## 0.1.64 (2024-07-31)

### Improvements

- Upgraded integration dependencies (#1)


## 0.1.63 (2024-07-31)

### Improvements

- Bumped ocean version to ^0.9.7 (#1)


## 0.1.62 (2024-07-31)

### Improvements

- Bumped ocean version to ^0.9.6 (#1)


## 0.1.61 (2024-07-24)

### Improvements

- Bumped ocean version to ^0.9.5


## 0.1.60 (2024-07-10)

### Improvements

- Updated the descriptions of integration variables to have a call to action, with links leading the user on how to get them


## 0.1.59 (2024-07-10)

### Improvements

- Bumped ocean version to ^0.9.4 (#1)


## 0.1.58 (2024-07-09)

### Improvements

- Added description to the integration configuration variables


## 0.1.57 (2024-07-09)

### Improvements

- Bumped ocean version to ^0.9.3 (#1)


## 0.1.56 (2024-07-07)

### Improvements

- Bumped ocean version to ^0.9.2 (#1)


## 0.1.55 (2024-06-23)

### Improvements

- Bumped ocean version to ^0.9.1 (#1)


## 0.1.54 (2024-06-19)

### Improvements

- Bumped ocean version to ^0.9.0 (#1)


## 0.1.53 (2024-06-16)

### Improvements

- Bumped ocean version to ^0.8.0 (#1)


## 0.1.52 (2024-06-13)

### Improvements

- Bumped ocean version to ^0.7.1 (#1)


## 0.1.51 (2024-06-13)

### Improvements

- Bumped ocean version to ^0.7.0 (#1)


## 0.1.50 (2024-06-10)

### Improvements

- Bumped ocean version to ^0.6.0 (#1)


## 0.1.49 (2024-06-05)

### Improvements

- Bumped ocean version to ^0.5.27 (#1)


## 0.1.48 (2024-06-03)

### Improvements

- Bumped ocean version to ^0.5.25 (#1)


## 0.1.47 (2024-06-02)

### Improvements

- Bumped ocean version to ^0.5.24 (#1)


## 0.1.46 (2024-05-30)

### Improvements

- Bumped ocean version to ^0.5.23 (#1)
- Updated the base image used in the Dockerfile that is created during integration scaffolding from `python:3.11-slim-buster` to `python:3.11-slim-bookworm`


## 0.1.45 (2024-05-29)

### Improvements

- Bumped ocean version to ^0.5.22 (#1)


## 0.1.44 (2024-05-26)

### Improvements

- Bumped ocean version to ^0.5.21 (#1)


## 0.1.43 (2024-05-26)

### Improvements

- Bumped ocean version to ^0.5.20 (#1)
- Removed the config.yaml file due to unused overrides


## 0.1.42 (2024-05-16)

### Improvements

- Bumped ocean version to ^0.5.19 (#1)


## 0.1.41 (2024-05-12)

### Improvements

- Bumped ocean version to ^0.5.18 (#1)


## 0.1.40 (2024-05-01)

### Improvements

- Bumped ocean version to ^0.5.17 (#1)


## 0.1.39 (2024-05-01)

### Improvements

- Bumped ocean version to ^0.5.16 (#1)


## 0.1.38 (2024-04-30)

### Improvements

- Bumped ocean version to ^0.5.15 (#1)


## 0.1.37 (2024-04-24)

### Improvements

- Bumped ocean version to ^0.5.14 (#1)


## 0.1.36 (2024-04-17)

### Improvements

- Bumped ocean version to ^0.5.12 (#1)


## 0.1.35 (2024-04-11)

### Improvements

- Bumped ocean version to ^0.5.11 (#1)


## 0.1.34 (2024-04-10)

### Improvements

- Bumped ocean version to ^0.5.10 (#1)


## 0.1.33 (2024-04-01)

### Improvements

- Bumped ocean version to ^0.5.9 (#1)


## 0.1.32 (2024-03-28)

### Improvements

- Bumped ocean version to ^0.5.8 (#1)


## 0.1.31 (2024-03-20)

### Improvements

- Bumped ocean version to ^0.5.7 (#1)


## 0.1.30 (2024-03-17)

### Improvements

- Bumped ocean version to ^0.5.6 (#1)


## 0.1.29 (2024-03-06)

### Improvements

- Bumped ocean version to ^0.5.5 (#1)


## 0.1.28 (2024-03-03)

### Improvements

- Bumped ocean version to ^0.5.4 (#1)


## 0.1.27 (2024-03-03)

### Improvements

- Bumped ocean version to ^0.5.3 (#1)


## 0.1.26 (2024-02-21)

### Improvements

- Bumped ocean version to ^0.5.2 (#1)


## 0.1.25 (2024-02-20)

### Improvements

- Bumped ocean version to ^0.5.1 (#1)


## 0.1.24 (2024-02-18)

### Improvements

- Bumped ocean version to ^0.5.0 (#1)


## 0.1.23 (2024-01-23)

### Improvements

- Bumped ocean version to ^0.4.17 (#1)


## 0.1.22 (2024-01-11)

### Improvements

- Bumped ocean version to ^0.4.16 (#1)


## 0.1.21 (2024-01-07)

### Improvements

- Bumped ocean version to ^0.4.15 (#1)


## 0.1.20 (2024-01-07)

### Improvements

- Bumped ocean version to ^0.4.14 (#1)


## 0.1.19 (2024-01-01)

### Improvements

- Bumped ocean version to ^0.4.13 (#1)


## 0.1.18 (2023-12-24)

### Improvements

- Bumped ocean version to ^0.4.12 (#1)


## 0.1.17 (2023-12-21)

### Improvements

- Bumped ocean version to ^0.4.11 (#1)


## 0.1.16 (2023-12-21)

### Improvements

- Bumped ocean version to ^0.4.10 (#1)


## 0.1.15 (2023-12-14)

### Improvements

- Bumped ocean version to ^0.4.8 (#1)


## 0.1.14 (2023-12-05)

### Improvements

- Bumped ocean version to ^0.4.7 (#1)


## 0.1.13 (2023-12-04)

### Improvements

- Bumped ocean version to ^0.4.6 (#1)


## 0.1.12 (2023-11-30)

### Improvements

- Bumped ocean version to ^0.4.5 (#1)


## 0.1.11 (2023-11-29)

### Improvements

- Bumped ocean version to ^0.4.4 (#1)


## 0.1.10 (2023-11-21)

### Improvements

- Bumped ocean version to ^0.4.3 (#1)


## 0.1.9 (2023-11-08)

### Improvements

- Bumped ocean version to ^0.4.2 (#1)


## 0.1.8 (2023-11-03)

### Improvements

- Bumped ocean version to ^0.4.1 (#1)


## 0.1.7 (2023-11-01)

### Improvements

- Bumped ocean version to ^0.4.0 (#1)


## 0.1.6 (2023-10-29)

### Improvements

- Bumped ocean version to 0.3.2 (#1)


#  0.1.5 (2023-10-05)

## Bug Fixes

- Fixed unhandled exception when no entity is returned for a given entity guid found in an newRelic Alert (#1)

#  0.1.4 (2023-09-27)

### Improvements

- Bumped ocean to version 0.3.1 (#1)

#  0.1.3 (2023-09-13)

### Features

- Changed returned entities to ocean with a generator of a list to support ocean 0.3.0

## 0.1.2 (2023-08-11)

### Improvements

- Optimized dockerfile to produce smaller images (PORT-4485)

#  0.1.1 (2023-08-03)

### Bug Fixes

- Add README.md (#1)
- Support specifying whether to count open issues per new relic entity (#1)

#  0.1.0 (2023-08-02)

### Features

- Add NewRelic ocean integration [PORT-4382]<|MERGE_RESOLUTION|>--- conflicted
+++ resolved
@@ -6,21 +6,20 @@
 and this project adheres to [Semantic Versioning](https://semver.org/spec/v2.0.0.html).
 
 <!-- towncrier release notes start -->
-
-<<<<<<< HEAD
-## 0.1.153 (2025-05-07)
-=======
+## 0.1.154 (2025-05-12)
+
+
+### Improvements
+
+- Transitioned live events management to ocean’s `LiveEventProcessorManager` to streamline processing
+
+
 ## 0.1.153 (2025-05-12)
->>>>>>> 95145edb
-
-
-### Improvements
-
-<<<<<<< HEAD
-- Transitioned live events management to ocean’s `LiveEventProcessorManager` to streamline processing
-=======
+
+
+### Improvements
+
 - Bumped ocean version to ^0.22.7
->>>>>>> 95145edb
 
 
 ## 0.1.152 (2025-05-06)
