--- conflicted
+++ resolved
@@ -1,9 +1,8 @@
 [
-<<<<<<< HEAD
   {
     "identifier": "githubRepository",
-    "title": "GitHub Repository",
-    "icon": "Github",
+    "title": "Repository",
+    "icon": "Microservice",
     "schema": {
       "properties": {
         "description": {
@@ -13,11 +12,7 @@
         "visibility": {
           "type": "string",
           "title": "Visibility",
-          "enum": [
-            "all",
-            "public",
-            "private"
-          ],
+          "enum": ["all", "public", "private"],
           "enumColors": {
             "all": "green",
             "public": "blue",
@@ -36,60 +31,9 @@
         "language": {
           "type": "string",
           "title": "Primary Language"
-        },
-        "forks": {
-          "type": "number",
-          "title": "Forks"
-        },
-        "readme": {
-          "title": "README",
-          "type": "string",
-          "format": "markdown",
-          "icon": "Book",
-          "description": "Contents of the repository's README.md file"
-=======
-    {
-        "identifier": "githubRepository",
-        "title": "Repository",
-        "icon": "Microservice",
-        "schema": {
-            "properties": {
-                "description": {
-                    "type": "string",
-                    "title": "Description"
-                },
-                "visibility": {
-                    "type": "string",
-                    "title": "Visibility",
-                    "enum": ["all", "public", "private"],
-                    "enumColors": {
-                        "all": "green",
-                        "public": "blue",
-                        "private": "red"
-                    }
-                },
-                "defaultBranch": {
-                    "type": "string",
-                    "title": "Default Branch"
-                },
-                "url": {
-                    "type": "string",
-                    "title": "URL",
-                    "format": "url"
-                },
-                "language": {
-                    "type": "string",
-                    "title": "Primary Language"
-                }
-            },
-            "required": []
->>>>>>> f4e96cdb
         }
       },
-      "required": [
-        "visibility",
-        "url"
-      ]
+      "required": []
     }
   },
   {
