# Changelog

All notable changes to this project will be documented in this file.

The format is based on [Keep a Changelog](https://keepachangelog.com/en/1.0.0/),
and this project adheres to [Semantic Versioning](https://semver.org/spec/v2.0.0.html).

<!-- towncrier release notes start -->

<<<<<<< HEAD
# Port_Ocean 0.1.35 (2024-07-04)

### Improvements

- Add `aborted` to Jenkins job status enum.
- Add `ABORTED` to Jenkins build status enum.
- Update URLs in Jenkins job and build blueprints to have url format
=======
# Port_Ocean 0.1.36 (2024-07-09)

### Improvements

- Bumped ocean version to ^0.9.3 (#1)


# Port_Ocean 0.1.35 (2024-07-07)

### Improvements

- Bumped ocean version to ^0.9.2 (#1)
>>>>>>> 89f83bf4


# Port_Ocean 0.1.34 (2024-06-23)

### Improvements

- Bumped ocean version to ^0.9.1 (#1)


# Port_Ocean 0.1.33 (2024-06-19)

### Improvements

- Bumped ocean version to ^0.9.0 (#1)


# Port_Ocean 0.1.32 (2024-06-16)

### Improvements

- Bumped ocean version to ^0.8.0 (#1)


# Port_Ocean 0.1.31 (2024-06-13)

### Improvements

- Bumped ocean version to ^0.7.1 (#1)


# Port_Ocean 0.1.30 (2024-06-13)

### Improvements

- Bumped ocean version to ^0.7.0 (#1)


# Port_Ocean 0.1.29 (2024-06-10)

### Improvements

- Bumped ocean version to ^0.6.0 (#1)


# Port_Ocean 0.1.28 (2024-06-05)

### Improvements

- Bumped ocean version to ^0.5.27 (#1)


# Port_Ocean 0.1.27 (2024-06-03)

### Improvements

- Bumped ocean version to ^0.5.25 (#1)


# Port_Ocean 0.1.26 (2024-06-02)

### Improvements

- Bumped ocean version to ^0.5.24 (#1)


# Port_Ocean 0.1.25 (2024-05-30)

### Improvements

- Bumped ocean version to ^0.5.23 (#1)
- Updated the base image used in the Dockerfile that is created during integration scaffolding from `python:3.11-slim-buster` to `python:3.11-slim-bookworm`


# Port_Ocean 0.1.24 (2024-05-29)

### Improvements

- Bumped ocean version to ^0.5.22 (#1)


# Port_Ocean 0.1.23 (2024-05-26)

### Improvements

- Bumped ocean version to ^0.5.21 (#1)


# Port_Ocean 0.1.22 (2024-05-26)

### Improvements

- Bumped ocean version to ^0.5.20 (#1)
- Removed the config.yaml file due to unused overrides


# Port_Ocean 0.1.21 (2024-05-16)

### Improvements

- Bumped ocean version to ^0.5.19 (#1)


# Port_Ocean 0.1.20 (2024-05-12)

### Improvements

- Bumped ocean version to ^0.5.18 (#1)


# Port_Ocean 0.1.19 (2024-05-01)

### Improvements

- Bumped ocean version to ^0.5.17 (#1)


# Port_Ocean 0.1.18 (2024-05-01)

### Improvements

- Bumped ocean version to ^0.5.16 (#1)


# Port_Ocean 0.1.17 (2024-04-30)

### Improvements

- Bumped ocean version to ^0.5.15 (#1)


# Port_Ocean 0.1.16 (2024-04-24)

### Improvements

- Bumped ocean version to ^0.5.14 (#1)


# Port_Ocean 0.1.15 (2024-04-17)

### Improvements

- Bumped ocean version to ^0.5.12 (#1)


# Port_Ocean 0.1.14 (2024-04-11)

### Improvements

- Bumped ocean version to ^0.5.11 (#1)


# Port_Ocean 0.1.13 (2024-04-10)

### Improvements

- Bumped ocean version to ^0.5.10 (#1)


# Port_Ocean 0.1.12 (2024-04-01)

### Improvements

- Bumped ocean version to ^0.5.9 (#1)


# Port_Ocean 0.1.11 (2024-03-28)

### Improvements

- Bumped ocean version to ^0.5.8 (#1)


# Port_Ocean 0.1.10 (2024-03-20)

### Improvements

- Bumped ocean version to ^0.5.7 (#1)


# Port_Ocean 0.1.9 (2024-03-17)

### Improvements

- Bumped ocean version to ^0.5.6 (#1)


# Port_Ocean 0.1.8 (2024-03-06)

### Improvements

- Bumped ocean version to ^0.5.5 (#1)


# Port_Ocean 0.1.7 (2024-03-03)

### Improvements

- Bumped ocean version to ^0.5.4 (#1)


# Port_Ocean 0.1.6 (2024-03-03)

### Improvements

- Bumped ocean version to ^0.5.3 (#1)


# Port_Ocean 0.1.5 (2024-02-21)

### Improvements

- Bumped ocean version to ^0.5.2 (#1)


# Port_Ocean 0.1.4 (2024-02-20)

### Improvements

- Bumped ocean version to ^0.5.1 (#1)


# Port_Ocean 0.1.3 (2024-02-18)

### Improvements

- Bumped ocean version to ^0.5.0 (#1)


# 0.1.2 (2024-01-27)

### Features

- Added support for ingesting users (PORT-6268)

# 0.1.1 (2024-01-23)

### Improvements

- Bumped ocean version to ^0.4.17 (#1)

# 0.1.0 (2024-01-16)

### Features

- Implemented the jenkins ocean integration (0.1.0)<|MERGE_RESOLUTION|>--- conflicted
+++ resolved
@@ -7,15 +7,15 @@
 
 <!-- towncrier release notes start -->
 
-<<<<<<< HEAD
-# Port_Ocean 0.1.35 (2024-07-04)
+# Port_Ocean 0.1.37 (2024-07-09)
 
 ### Improvements
 
 - Add `aborted` to Jenkins job status enum.
 - Add `ABORTED` to Jenkins build status enum.
 - Update URLs in Jenkins job and build blueprints to have url format
-=======
+
+
 # Port_Ocean 0.1.36 (2024-07-09)
 
 ### Improvements
@@ -28,7 +28,6 @@
 ### Improvements
 
 - Bumped ocean version to ^0.9.2 (#1)
->>>>>>> 89f83bf4
 
 
 # Port_Ocean 0.1.34 (2024-06-23)
