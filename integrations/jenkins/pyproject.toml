[tool.poetry]
name = "jenkins"
<<<<<<< HEAD
version = "0.1.37"
=======
version = "0.1.63"
>>>>>>> 87ac4c1c
description = "Jenkins Integration to Port Ocean"
authors = ["Albert Luganga <ahosea15@gmail.com>"]

[tool.poetry.dependencies]
python = "^3.11"
port_ocean = {version = "^0.12.3", extras = ["cli"]}
pip = "^23.3.1"
python-dotenv = "^1.0.0"
loguru = "^0.7.2"

[tool.poetry.group.dev.dependencies]
# uncomment this if you want to debug the ocean core together with your integration
# port_ocean = { path = '../../', develop = true, extras = ['all'] }
black = "^24.4.2"
mypy = "^1.3.0"
pylint = ">=2.17.4,<4.0.0"
pytest = ">=8.2,<9.0"
pytest-asyncio = ">=0.24.0"
pytest-httpx = ">=0.30.0"
pytest-xdist = "^3.6.1"
ruff = "^0.6.3"
towncrier = "^23.6.0"

[tool.towncrier]
directory = "changelog"
filename = "CHANGELOG.md"
title_format = "## {version} ({project_date})"
underlines = [""]

  [[tool.towncrier.type]]
  directory = "breaking"
  name = "Breaking Changes"
  showcontent = true

  [[tool.towncrier.type]]
  directory = "deprecation"
  name = "Deprecations"
  showcontent = true

  [[tool.towncrier.type]]
  directory = "feature"
  name = "Features"
  showcontent = true

  [[tool.towncrier.type]]
  directory = "improvement"
  name = "Improvements"
  showcontent = true

  [[tool.towncrier.type]]
  directory = "bugfix"
  name = "Bug Fixes"
  showcontent = true

  [[tool.towncrier.type]]
  directory = "doc"
  name = "Improved Documentation"
  showcontent = true

[build-system]
requires = ["poetry-core>=1.0.0"]
build-backend = "poetry.core.masonry.api"

[tool.mypy]
exclude = [
    'venv',
    '.venv',
]
plugins = [
    "pydantic.mypy"
]

follow_imports = "silent"
warn_redundant_casts = true
warn_unused_ignores = true
disallow_any_generics = true
check_untyped_defs = true
no_implicit_reexport = true

# for strict mypy: (this is the tricky one :-))
disallow_untyped_defs = true


[tool.ruff]
# Never enforce `E501` (line length violations).
ignore = ["E501"]

[tool.pydantic-mypy]
init_forbid_extra = true
init_typed = true
warn_required_dynamic_aliases = true
warn_untyped_fields = true

[tool.black]
line-length = 88
target-version = ['py311']
include = '\.pyi?$'
exclude = '''
/(
  \scripts
  \.toml
  |\.sh
  |\.git
  |\.ini
  |Dockerfile
  |\.venv
)/
'''

[tool.pytest.ini_options]
asyncio_mode = "auto"
asyncio_default_fixture_loop_scope = "function"
addopts = "-vv -n auto ./tests"<|MERGE_RESOLUTION|>--- conflicted
+++ resolved
@@ -1,10 +1,6 @@
 [tool.poetry]
 name = "jenkins"
-<<<<<<< HEAD
-version = "0.1.37"
-=======
-version = "0.1.63"
->>>>>>> 87ac4c1c
+version = "0.1.64"
 description = "Jenkins Integration to Port Ocean"
 authors = ["Albert Luganga <ahosea15@gmail.com>"]
 
