# Changelog

All notable changes to this project will be documented in this file.

The format is based on [Keep a Changelog](https://keepachangelog.com/en/1.0.0/),
and this project adheres to [Semantic Versioning](https://semver.org/spec/v2.0.0.html).

<!-- towncrier release notes start -->

<<<<<<< HEAD
## 0.1.90 (2024-09-30)


### Bug Fixes

- Updated the way we handle http errors by returning an object instead of raising the exception which causes the app to fail the entire resync event (0.1.90)
=======
## 0.1.90 (2024-10-01)


### Improvements

- Bumped ocean version to ^0.12.1
>>>>>>> cda3fb51


## 0.1.89 (2024-09-29)


### Improvements

- Bumped ocean version to ^0.11.0


## 0.1.88 (2024-09-22)


### Improvements

- Bumped ocean version to ^0.10.12


## 0.1.87 (2024-09-17)


### Improvements

- Bumped ocean version to ^0.10.11


## 0.1.86 (2024-09-12)


### Improvements

- Bumped ocean version to ^0.10.10 (#1)


## 0.1.85 (2024-09-05)


### Improvements

- Bumped ocean version to ^0.10.9 (#1)


## 0.1.84 (2024-09-04)


### Improvements

- Bumped ocean version to ^0.10.8 (#1)


## 0.1.83 (2024-09-01)


### Improvements

- Bumped ocean version to ^0.10.7 (#1)


## 0.1.82 (2024-08-30)


### Improvements

- Bumped ocean version to ^0.10.5 (#1)


## 0.1.81 (2024-08-28)


### Improvements

- Bumped ocean version to ^0.10.4 (#1)


## 0.1.80 (2024-08-28)


### Improvements

- Bumped ocean version to ^0.10.3 (#1)


## 0.1.79 (2024-08-26)


### Improvements

- Bumped ocean version to ^0.10.2 (#1)


## 0.1.78 (2024-08-26)


### Improvements

- Bumped ocean version to ^0.10.1 (#1)


## 0.1.77 (2024-08-22)


### Improvements

- Bumped ocean version to ^0.10.0 (#1)


## 0.1.76 (2024-08-20)


### Improvements

- Bumped ocean version to ^0.9.14 (#1)


## 0.1.75 (2024-08-13)


### Improvements

- Bumped ocean version to ^0.9.13 (#1)


## 0.1.74 (2024-08-11)


### Improvements

- Bumped ocean version to ^0.9.12 (#1)


## 0.1.73 (2024-08-05)


### Improvements

- Bumped ocean version to ^0.9.11 (#1)


## 0.1.72 (2024-08-04)


### Improvements

- Bumped ocean version to ^0.9.10 (#1)


## 0.1.71 (2024-08-01)


###  Improvements

- Added _target='blank' attribute to html links in the spec.yaml file to open a new browser tab instead of the current browser


## 0.1.70 (2024-07-31)


###  Improvements

- Upgraded integration dependencies (#1)


## 0.1.69 (2024-07-31)


###  Improvements

- Bumped ocean version to ^0.9.7 (#1)


## 0.1.68 (2024-07-31)


###  Improvements

- Bumped ocean version to ^0.9.6 (#1)


## 0.1.67 (2024-07-24)

### Improvements

- Bumped ocean version to ^0.9.5


## 0.1.66 (2024-07-10)

### Improvements

- Added description to configuration properties in spec.yaml (PORT-9118)


## 0.1.65 (2024-07-10)

### Improvements

- Bumped ocean version to ^0.9.4 (#1)


## 0.1.64 (2024-07-09)

### Improvements

- Bumped ocean version to ^0.9.3 (#1)


## 0.1.63 (2024-07-07)

### Improvements

- Bumped ocean version to ^0.9.2 (#1)


## 0.1.62 (2024-06-23)

### Improvements

- Bumped ocean version to ^0.9.1 (#1)


## 0.1.61 (2024-06-19)

### Improvements

- Bumped ocean version to ^0.9.0 (#1)


## 0.1.60 (2024-06-16)

### Improvements

- Updated spec.yaml indication that saas installation is not supported


## 0.1.59 (2024-06-16)

### Improvements

- Bumped ocean version to ^0.8.0 (#1)


## 0.1.58 (2024-06-13)

### Improvements

- Bumped ocean version to ^0.7.1 (#1)


## 0.1.57 (2024-06-13)

### Improvements

- Bumped ocean version to ^0.7.0 (#1)


## 0.1.56 (2024-06-10)

### Improvements

- Bumped ocean version to ^0.6.0 (#1)


## 0.1.55 (2024-06-05)

### Improvements

- Bumped ocean version to ^0.5.27 (#1)


## 0.1.54 (2024-06-03)

### Improvements

- Bumped ocean version to ^0.5.25 (#1)


## 0.1.53 (2024-06-02)

### Improvements

- Bumped ocean version to ^0.5.24 (#1)


## 0.1.52 (2024-05-30)

### Improvements

- Bumped ocean version to ^0.5.23 (#1)
- Updated the base image used in the Dockerfile that is created during integration scaffolding from `python:3.11-slim-buster` to `python:3.11-slim-bookworm`


## 0.1.51 (2024-05-29)

### Improvements

- Bumped ocean version to ^0.5.22 (#1)


## 0.1.50 (2024-05-26)

### Improvements

- Bumped ocean version to ^0.5.21 (#1)


## 0.1.49 (2024-05-26)

### Improvements

- Bumped ocean version to ^0.5.20 (#1)
- Update the config.yaml file to have only the overridden configuration


## 0.1.48 (2024-05-16)

### Improvements

- Updated the icon on the image blueprint from AWS to Docker


## 0.1.47 (2024-05-16)

### Improvements

- Bumped ocean version to ^0.5.19 (#1)


## 0.1.46 (2024-05-12)

### Improvements

- Bumped ocean version to ^0.5.18 (#1)


## 0.1.45 (2024-05-06)

### Improvements

- Updated the relationship between images and k8s resource from many to one
- Deleted all the properties from the image blueprint since none of the properties can be extracted from the k8s resource


## 0.1.44 (2024-05-01)

### Improvements

- Bumped ocean version to ^0.5.17 (#1)


## 0.1.43 (2024-05-01)

### Improvements

- Bumped ocean version to ^0.5.16 (#1)


## 0.1.42 (2024-04-30)

### Improvements

- Updated the default mapping to ingest all images used by deployments and establish a relationship between them


## 0.1.41 (2024-04-30)

### Improvements

- Bumped ocean version to ^0.5.15 (#1)


## 0.1.40 (2024-04-25)

### Bug Fixes

- Fixed a bug in the managed-resources kind that caused the integration to throw a KeyError

### Improvements

- Added a default empty array to the deployment history mapping to stop spamming the logs with JQ NoneType error


## 0.1.39 (2024-04-24)

### Improvements

- Bumped ocean version to ^0.5.14 (#1)


## 0.1.38 (2024-04-17)

### Improvements

- Bumped ocean version to ^0.5.12 (#1)


## 0.1.37 (2024-04-11)

### Deprecations
- Added deprecation warnings to the deployment-history and kubernetes-resource kind, urging users to utilize the itemsToParse functionality instead

### Improvements

- Reveresed the relation between cluster and namespace, and other general enhancements on blueprints (PORT-7550)
- Updated the default mapping for deployment-history and kubernetes-resource kind to reuse the application kind's response and parse items using the itemsToParse functionality for improved efficiency


## 0.1.36 (2024-04-11)

### Improvements

- Bumped ocean version to ^0.5.11 (#1)


## 0.1.35 (2024-04-10)

### Improvements

- Bumped ocean version to ^0.5.10 (#1)


## 0.1.34 (2024-04-01)

### Improvements

- Bumped ocean version to ^0.5.9 (#1)


## 0.1.33 (2024-03-28)

### Improvements

- Bumped ocean version to ^0.5.8 (#1)


## 0.1.32 (2024-03-21)

### Improvements

- Added support for ArgoCD kubernetes resources (PORT-6911)


## 0.1.31 (2024-03-20)

### Improvements

- Bumped ocean version to ^0.5.7 (#1)


## 0.1.30 (2024-03-18)

### Improvements

- Added support for Application managed resources kind


## 0.1.29 (2024-03-18)

### Improvements

- Enhanced the application blueprint by adding relation to the cluster and two revision properties (actual and target) (PORT-6528)
- Updated the deployment history revision property from string to url, linking the user the specific revision (PORT-6854)
- Added namespace blueprint and created relevant relations(PORT-7187)

## 0.1.28 (2024-03-17)

### Improvements

- Bumped ocean version to ^0.5.6 (#1)


## 0.1.27 (2024-03-06)

### Improvements

- Bumped ocean version to ^0.5.5 (#1)


## 0.1.26 (2024-03-03)

### Improvements

- Bumped ocean version to ^0.5.4 (#1)


## 0.1.25 (2024-03-03)

### Improvements

- Bumped ocean version to ^0.5.3 (#1)


## 0.1.24 (2024-02-21)

### Improvements

- Bumped ocean version to ^0.5.2 (#1)


## 0.1.23 (2024-02-20)

### Improvements

- Bumped ocean version to ^0.5.1 (#1)


## 0.1.22 (2024-02-18)

### Improvements

- Bumped ocean version to ^0.5.0 (#1)


## 0.1.21 (2024-01-25)

### Bug Fixes

- Fixed a bug in the pages templates where the page weren't inside a list, causing the parsing of the integration to fail (#1)


## 0.1.20 (2024-01-23)

### Improvements

- Bumped ocean version to ^0.4.17 (#1)


## 0.1.19 (2024-01-21)

### Improvements

- Added default page for ArgoCD (PORT-5959)


## 0.1.18 (2024-01-12)

### Features

- Added support for ArgoCD deployments history (#5704)


## 0.1.17 (2024-01-11)

### Improvements

- Bumped ocean version to ^0.4.16 (#1)


## 0.1.16 (2024-01-07)

### Improvements

- Bumped ocean version to ^0.4.15 (#1)


## 0.1.15 (2024-01-07)

### Improvements

- Bumped ocean version to ^0.4.14 (#1)


## 0.1.14 (2024-01-01)

### Improvements

- Bumped ocean version to ^0.4.13 (#1)


## 0.1.13 (2023-12-24)

### Improvements

- Bumped ocean version to ^0.4.12 (#1)


## 0.1.12 (2023-12-21)

### Improvements

- Bumped ocean version to ^0.4.11 (#1)


## 0.1.11 (2023-12-21)

### Improvements

- Bumped ocean version to ^0.4.10 (#1)


## 0.1.10 (2023-12-14)

### Improvements

- Bumped ocean version to ^0.4.8 (#1)


## 0.1.9 (2023-12-05)

### Improvements

- Bumped ocean version to ^0.4.7 (#1)


## 0.1.8 (2023-12-04)

### Bug Fixes

- Updated ArgoCD application gitRepo property format from URL to string, allowing for various formats and resolving sync errors with private repositories (#8)


## 0.1.7 (2023-12-04)

### Improvements

- Bumped ocean version to ^0.4.6 (#1)


## 0.1.6 (2023-11-30)

### Improvements

- Bumped ocean version to ^0.4.5 (#1)


## 0.1.5 (2023-11-29)

### Improvements

- Bumped ocean version to ^0.4.4 (#1)
- Changed the httpx client to be the ocean's client for better connection error handling and request retries


## 0.1.4 (2023-11-21)

### Improvements

- Bumped ocean version to ^0.4.3 (#1)


## 0.1.3 (2023-11-08)

### Improvements

- Bumped ocean version to ^0.4.2 (#1)


## 0.1.2 (2023-11-03)

### Improvements

- Bumped ocean version to ^0.4.1 (#1)


## 0.1.1 (2023-11-01)

### Improvements

- Bumped ocean version to ^0.4.0 (#1)


## 0.1.0 (2023-08-21)

### Features

- Implemented ArgoCD integration<|MERGE_RESOLUTION|>--- conflicted
+++ resolved
@@ -7,21 +7,12 @@
 
 <!-- towncrier release notes start -->
 
-<<<<<<< HEAD
-## 0.1.90 (2024-09-30)
-
-
-### Bug Fixes
-
-- Updated the way we handle http errors by returning an object instead of raising the exception which causes the app to fail the entire resync event (0.1.90)
-=======
 ## 0.1.90 (2024-10-01)
 
 
 ### Improvements
 
 - Bumped ocean version to ^0.12.1
->>>>>>> cda3fb51
 
 
 ## 0.1.89 (2024-09-29)
