[tool.poetry]
name = "bitbucket-cloud"
version = "0.1.3-dev"
description = "This integration ingest data from bitbucket"
authors = ["Adebayo Iyanuoluwa <ioluwadunsinadebayo@gmail.com>", "Michael Armah <mikeyarmah@gmail.com>"]

[tool.poetry.dependencies]
python = "^3.12"
<<<<<<< HEAD
port_ocean = {extras = ["cli"], version = "^0.21.5"}
aiolimiter = "^1.2.1"
pyyaml = "^6.0.2"
types-pyyaml = "^6.0.12.20241230"
=======
port_ocean = {version = "^0.22.0", extras = ["cli"]}
>>>>>>> 5a73e504

[tool.poetry.group.dev.dependencies]
# Uncomment this if you want to debug the ocean core together with your integration
# port_ocean = { path = '../../', develop = true, extras = ['all'] }
black = "^24.4.2"
mypy = "^1.3.0"
pylint = ">=2.17.4,<4.0.0"
pytest = ">=8.2,<9.0"
pytest-asyncio = ">=0.24.0"
pytest-httpx = ">=0.30.0"
pytest-xdist = "^3.6.1"
ruff = "^0.6.3"
towncrier = "^23.6.0"

[tool.towncrier]
directory = "changelog"
filename = "CHANGELOG.md"
title_format = "## {version} ({project_date})"
underlines = [""]

  [[tool.towncrier.type]]
  directory = "breaking"
  name = "Breaking Changes"
  showcontent = true

  [[tool.towncrier.type]]
  directory = "deprecation"
  name = "Deprecations"
  showcontent = true

  [[tool.towncrier.type]]
  directory = "feature"
  name = "Features"
  showcontent = true

  [[tool.towncrier.type]]
  directory = "improvement"
  name = "Improvements"
  showcontent = true

  [[tool.towncrier.type]]
  directory = "bugfix"
  name = "Bug Fixes"
  showcontent = true

  [[tool.towncrier.type]]
  directory = "doc"
  name = "Improved Documentation"
  showcontent = true

[build-system]
requires = ["poetry-core>=1.0.0"]
build-backend = "poetry.core.masonry.api"

[tool.mypy]
exclude = [
    'venv',
    '.venv',
]
plugins = [
    "pydantic.mypy"
]

follow_imports = "silent"
warn_redundant_casts = true
warn_unused_ignores = true
disallow_any_generics = true
check_untyped_defs = true
no_implicit_reexport = true

# for strict mypy: (this is the tricky one :-))
disallow_untyped_defs = true


[tool.ruff]
# Never enforce `E501` (line length violations).
ignore = ["E501"]

[tool.pydantic-mypy]
init_forbid_extra = true
init_typed = true
warn_required_dynamic_aliases = true
warn_untyped_fields = true

[tool.black]
line-length = 88
target-version = ['py311']
include = '\.pyi?$'
exclude = '''
/(
  \scripts
  \.toml
  |\.sh
  |\.git
  |\.ini
  |Dockerfile
  |\.venv
)/
'''

[tool.pytest.ini_options]
asyncio_mode = "auto"
asyncio_default_fixture_loop_scope = "function"
addopts = "-vv -n auto ./tests"<|MERGE_RESOLUTION|>--- conflicted
+++ resolved
@@ -6,14 +6,10 @@
 
 [tool.poetry.dependencies]
 python = "^3.12"
-<<<<<<< HEAD
-port_ocean = {extras = ["cli"], version = "^0.21.5"}
+port_ocean = {version = "^0.22.0", extras = ["cli"]}
 aiolimiter = "^1.2.1"
 pyyaml = "^6.0.2"
 types-pyyaml = "^6.0.12.20241230"
-=======
-port_ocean = {version = "^0.22.0", extras = ["cli"]}
->>>>>>> 5a73e504
 
 [tool.poetry.group.dev.dependencies]
 # Uncomment this if you want to debug the ocean core together with your integration
