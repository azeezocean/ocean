--- conflicted
+++ resolved
@@ -30,14 +30,8 @@
     type: string
     description: The base api url of Bitbucket Cloud Rest API. It should include the protocol and version (e.g. <a href="https://api.bitbucket.org/2.0" target="_blank">https://api.bitbucket.org/2.0</a>).
     default: https://api.bitbucket.org/2.0
-<<<<<<< HEAD
-  - name: bitbucketWebhookSecret
-    type: string
-    description: The secret used to verify the webhook requests.
-=======
   - name: webhookSecret
     type: string
     description: The secret used to verify the webhook requests.
     sensitive: true
->>>>>>> 5a73e504
     required: false