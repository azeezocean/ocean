--- conflicted
+++ resolved
@@ -7,20 +7,20 @@
 
 <!-- towncrier release notes start -->
 
-<<<<<<< HEAD
-## 0.1.152 (2025-05-16)
-=======
+## 0.1.153 (2025-05-19)
+
+
+### Improvements
+
+- Added support for monorepo
+
+
 ## 0.1.152 (2025-05-19)
->>>>>>> d572dea3
-
-
-### Improvements
-
-<<<<<<< HEAD
-- Added support for monorepo
-=======
+
+
+### Improvements
+
 - Bumped ocean version to ^0.22.9
->>>>>>> d572dea3
 
 
 ## 0.1.151 (2025-05-15)
