--- conflicted
+++ resolved
@@ -22,93 +22,6 @@
     "mirrorProperties": {},
     "calculationProperties": {},
     "relations": {}
-<<<<<<< HEAD
-  },
-  {
-    "identifier": "jiraBoard",
-    "title": "Jira Board",
-    "description": "This blueprint represents a Jira board",
-    "icon": "Jira",
-    "schema": {
-      "properties": {
-        "url": {
-          "title": "Board URL",
-          "type": "string",
-          "format": "url",
-          "description": "URL to the board in Jira"
-        },
-        "type": {
-          "title": "Type",
-          "type": "string",
-          "description": "The type of the board"
-        }
-      },
-      "required": []
-    },
-    "mirrorProperties": {},
-    "calculationProperties": {},
-    "relations": {
-      "project": {
-        "target": "jiraProject",
-        "title": "Project",
-        "description": "The Jira project that contains this board",
-        "required": false,
-        "many": false
-      }
-    }
-  },
-  {
-    "identifier": "jiraSprint",
-    "title": "Jira Sprint",
-    "description": "This blueprint represents a Jira sprint",
-    "icon": "Jira",
-    "schema": {
-      "properties": {
-        "url": {
-          "title": "Sprint URL",
-          "type": "string",
-          "format": "url",
-          "description": "URL to the sprint in Jira"
-        },
-        "state": {
-          "title": "State",
-          "type": "string",
-          "description": "The state of the sprint",
-          "enum": ["active", "closed", "future"],
-          "enumColors": {
-            "active": "green",
-            "closed": "red",
-            "future": "blue"
-          }
-        },
-        "startDate": {
-          "title": "Start Date",
-          "type": "string",
-          "description": "The start date of the sprint",
-          "format": "date-time"
-        },
-        "endDate": {
-          "title": "End Date",
-          "type": "string",
-          "description": "The end date of the sprint",
-          "format": "date-time"
-        }
-      },
-      "required": []
-    },
-    "mirrorProperties": {},
-    "calculationProperties": {},
-    "relations": {
-      "board": {
-        "target": "jiraBoard",
-        "title": "Board",
-        "description": "The Jira board associated with this sprint",
-        "required": false,
-        "many": false
-      }
-    }
-=======
->>>>>>> 8418bc58
   },
   {
     "identifier": "jiraIssue",
@@ -197,13 +110,6 @@
       }
     },
     "relations": {
-      "sprint": {
-        "target": "jiraSprint",
-        "title": "Sprint",
-        "description": "The Jira sprint that contains this issue",
-        "required": false,
-        "many": false
-      },
       "project": {
         "target": "jiraProject",
         "title": "Project",
