--- conflicted
+++ resolved
@@ -7,8 +7,7 @@
 
 <!-- towncrier release notes start -->
 
-<<<<<<< HEAD
-## 0.1.88 (2024-09-19)
+## 0.1.89 (2024-09-25)
 
 
 ### Features
@@ -18,14 +17,14 @@
 ### Improvements
 
 - Changed issue priority from id to name (0.1.88)
-=======
+
+
 ## 0.1.88 (2024-09-22)
 
 
 ### Improvements
 
 - Bumped ocean version to ^0.10.12
->>>>>>> a49d0b22
 
 
 ## 0.1.87 (2024-09-17)
