# Changelog

All notable changes to this project will be documented in this file.

The format is based on [Keep a Changelog](https://keepachangelog.com/en/1.0.0/),
and this project adheres to [Semantic Versioning](https://semver.org/spec/v2.0.0.html).

<!-- towncrier release notes start -->

<<<<<<< HEAD
## 0.1.99 (2024-11-11)


### Features

- Added a field to display total issues in a project
- Added support for ingesting other fields apart from the default fields (Jira Sprint support)

### Improvements

- Changed issue priority from id to name
=======
## 0.1.99 (2024-11-12)


### Improvements

- Bumped ocean version to ^0.13.1
>>>>>>> a7e4aed2


## 0.1.98 (2024-11-10)


### Improvements

- Bumped ocean version to ^0.13.0


## 0.1.97 (2024-11-10)


### Improvements

- Bumped ocean version to ^0.12.9


## 0.1.96 (2024-11-06)


### Improvements

- Bumped ocean version to ^0.12.8


## 0.1.95 (2024-10-23)


### Improvements

- Bumped ocean version to ^0.12.7


## 0.1.94 (2024-10-22)


### Improvements

- Bumped ocean version to ^0.12.6


## 0.1.93 (2024-10-14)


### Improvements

- Bumped ocean version to ^0.12.4


## 0.1.92 (2024-10-09)


### Improvements

- Bumped ocean version to ^0.12.3


## 0.1.91 (2024-10-08)


### Improvements

- Bumped ocean version to ^0.12.2


## 0.1.90 (2024-10-01)


### Improvements

- Bumped ocean version to ^0.12.1


## 0.1.89 (2024-09-29)


### Improvements

- Bumped ocean version to ^0.11.0


## 0.1.88 (2024-09-22)


### Improvements

- Bumped ocean version to ^0.10.12


## 0.1.87 (2024-09-17)


### Improvements

- Bumped ocean version to ^0.10.11


## 0.1.86 (2024-09-12)


### Improvements

- Bumped ocean version to ^0.10.10 (#1)


## 0.1.85 (2024-09-05)


### Improvements

- Bumped ocean version to ^0.10.9 (#1)


## 0.1.84 (2024-09-04)


### Improvements

- Bumped ocean version to ^0.10.8 (#1)


## 0.1.83 (2024-09-01)


### Improvements

- Bumped ocean version to ^0.10.7 (#1)


## 0.1.82 (2024-08-30)


### Improvements

- Bumped ocean version to ^0.10.5 (#1)


## 0.1.81 (2024-08-28)


### Improvements

- Bumped ocean version to ^0.10.4 (#1)


## 0.1.80 (2024-08-28)


### Improvements

- Bumped ocean version to ^0.10.3 (#1)


## 0.1.79 (2024-08-26)


### Improvements

- Bumped ocean version to ^0.10.2 (#1)


## 0.1.78 (2024-08-26)


### Improvements

- Bumped ocean version to ^0.10.1 (#1)


## 0.1.77 (2024-08-22)


### Improvements

- Bumped ocean version to ^0.10.0 (#1)


## 0.1.76 (2024-08-20)


### Improvements

- Bumped ocean version to ^0.9.14 (#1)


## 0.1.75 (2024-08-13)


### Improvements

- Bumped ocean version to ^0.9.13 (#1)


## 0.1.74 (2024-08-11)


### Improvements

- Bumped ocean version to ^0.9.12 (#1)


## 0.1.73 (2024-08-05)


### Improvements

- Updated the JQL filter used in the default configuration mapping to also ingest Jira issues that were opened or updated in the past week
- Updated the default mapping for the `issue` kind
- Updated the default blueprints and their properties


## 0.1.72 (2024-08-05)


### Improvements

- Bumped ocean version to ^0.9.11 (#1)


## 0.1.71 (2024-08-04)


### Improvements

- Bumped ocean version to ^0.9.10 (#1)


## 0.1.70 (2024-08-01)


### Improvements

- Added target='blank' attribute to links in config and secrets description to make them open in new tab


## 0.1.69 (2024-07-31)


### Improvements

- Upgraded integration dependencies (#1)


## 0.1.68 (2024-07-31)


### Improvements

- Bumped ocean version to ^0.9.7 (#1)


## 0.1.67 (2024-07-31)


### Improvements

- Bumped ocean version to ^0.9.6 (#1)


## 0.1.66 (2024-07-24)


### Improvements

- Bumped ocean version to ^0.9.5


## 0.1.65 (2024-07-16)


### Improvements

- Changed description of atlassianUserToken configuration


## 0.1.64 (2024-07-10)


### Improvements

- Bumped ocean version to ^0.9.4 (#1)


## 0.1.63 (2024-07-09)


### Improvements

- Bumped ocean version to ^0.9.3 (#1)


## 0.1.62 (2024-07-07)


### Improvements

- Bumped ocean version to ^0.9.2 (#1)


## 0.1.61 (2024-06-23)


###  Improvements

- Bumped ocean version to ^0.9.1 (#1)


## 0.1.60 (2024-06-19)


###  Improvements

- Bumped ocean version to ^0.9.0 (#1)


## 0.1.59 (2024-06-16)


###  Improvements

- Bumped ocean version to ^0.8.0 (#1)


## 0.1.58 (2024-06-13)


###  Improvements

- Bumped ocean version to ^0.7.1 (#1)


## 0.1.57 (2024-06-13)


###  Improvements

- Bumped ocean version to ^0.7.0 (#1)


## 0.1.56 (2024-06-10)


###  Improvements

- Bumped ocean version to ^0.6.0 (#1)


## 0.1.55 (2024-06-05)


###  Improvements

- Bumped ocean version to ^0.5.27 (#1)


## 0.1.54 (2024-06-03)


###  Improvements

- Bumped ocean version to ^0.5.25 (#1)


## 0.1.53 (2024-06-02)


###  Improvements

- Bumped ocean version to ^0.5.24 (#1)


## 0.1.52 (2024-05-30)


###  Improvements

- Updated the JQL filter used in the default configuration mapping to not ingest Jira issues of the `done` statusCategory
- Updated the default mapping for the `issue` kind

## 0.1.51 (2024-05-30)


###  Improvements

- Bumped ocean version to ^0.5.23 (#1)
- Updated the base image used in the Dockerfile that is created during integration scaffolding from `python:3.11-slim-buster` to `python:3.11-slim-bookworm`


## 0.1.50 (2024-05-29)


###  Improvements

- Bumped ocean version to ^0.5.22 (#1)


## 0.1.49 (2024-05-26)


###  Improvements

- Bumped ocean version to ^0.5.21 (#1)


## 0.1.48 (2024-05-26)


###  Improvements

- Bumped ocean version to ^0.5.20 (#1)
- Removed the config.yaml file due to unused overrides


## 0.1.47 (2024-05-16)


###  Improvements

- Bumped ocean version to ^0.5.19 (#1)


## 0.1.46 (2024-05-12)


###  Improvements

- Bumped ocean version to ^0.5.18 (#1)


## 0.1.45 (2024-05-01)


###  Improvements

- Bumped ocean version to ^0.5.17 (#1)


## 0.1.44 (2024-05-01)


###  Improvements

- Bumped ocean version to ^0.5.16 (#1)


## 0.1.43 (2024-04-30)


###  Improvements

- Bumped ocean version to ^0.5.15 (#1)


## 0.1.42 (2024-04-24)


###  Improvements

- Bumped ocean version to ^0.5.14 (#1)


## 0.1.41 (2024-04-17)

### Improvements

- Bumped ocean version to ^0.5.12 (#1)


## 0.1.40 (2024-04-11)

### Improvements

- Bumped ocean version to ^0.5.11 (#1)


## 0.1.39 (2024-04-10)

### Improvements

- Bumped ocean version to ^0.5.10 (#1)


## 0.1.38 (2024-04-01)

### Improvements

- Bumped ocean version to ^0.5.9 (#1)


## 0.1.37 (2024-03-28)

### Improvements

- Bumped ocean version to ^0.5.8 (#1)


## 0.1.36 (2024-03-25)

### Improvements

- Updated default blueprints and config mapping to include issue labels (port-7311)


## 0.1.35 (2024-03-20)

### Improvements

- Bumped ocean version to ^0.5.7 (#1)


## 0.1.34 (2024-03-17)

### Improvements

- Bumped ocean version to ^0.5.6 (#1)


## 0.1.33 (2024-03-06)

### Improvements

- Bumped ocean version to ^0.5.5 (#1)


## 0.1.32 (2024-03-03)

### Improvements

- Bumped ocean version to ^0.5.4 (#1)


## 0.1.31 (2024-03-03)

### Improvements

- Bumped ocean version to ^0.5.3 (#1)


## 0.1.30 (2024-02-21)

### Improvements

- Bumped ocean version to ^0.5.2 (#1)


## 0.1.29 (2024-02-20)

### Improvements

- Bumped ocean version to ^0.5.1 (#1)


## 0.1.28 (2024-02-18)

### Improvements

- Bumped ocean version to ^0.5.0 (#1)


## 0.1.27 (2024-01-23)

### Improvements

- Bumped ocean version to ^0.4.17 (#1)


## 0.1.26 (2024-01-11)

### Improvements

- Bumped ocean version to ^0.4.16 (#1)


## 0.1.25 (2024-01-07)

### Improvements

- Bumped ocean version to ^0.4.15 (#1)


## 0.1.24 (2024-01-07)

### Improvements

- Bumped ocean version to ^0.4.14 (#1)


## 0.1.23 (2024-01-01)

### Improvements

- Bumped ocean version to ^0.4.13 (#1)


## 0.1.22 (2023-12-25)

### Improvements

- Fix stale relation identifiers in default blueprints (port-5799)


## 0.1.21 (2023-12-24)

### Improvements

- Updated default blueprints and config mapping to include integration name as blueprint identifier prefix
- Bumped ocean version to ^0.4.12 (#1)


## 0.1.20 (2023-12-21)

### Improvements

- Bumped ocean version to ^0.4.11 (#1)


## 0.1.19 (2023-12-21)

### Improvements

- Bumped ocean version to ^0.4.10 (#1)


v## 0.1.18 (2023-12-20)

### Improvements

- Updated authentication method to use built-in basic auth function
- Added warning message when 0 issues or projects are queried from the Jira API


## 0.1.17 (2023-12-18)

### Improvements

- Updated the Jira issue blueprint by adding entity properties including created datetime, updated datetime and priority (#17)


## 0.1.16 (2023-12-14)

### Improvements

- Bumped ocean version to ^0.4.8 (#1)


## 0.1.15 (2023-12-05)

### Improvements

- Bumped ocean version to ^0.4.7 (#1)


## 0.1.14 (2023-12-04)

### Improvements

- Bumped ocean version to ^0.4.6 (#1)


## 0.1.13 (2023-11-30)

### Improvements

- Bumped ocean version to ^0.4.5 (#1)
- Changed http client default timeout to 30 seconds


## 0.1.12 (2023-11-29)

### Improvements

- Bumped ocean version to ^0.4.4 (#1)
- Changed the httpx client to be the ocean's client for better connection error handling and request retries


## 0.1.11 (2023-11-21)

### Improvements

- Bumped ocean version to ^0.4.3 (#1)


## 0.1.10 (2023-11-08)

### Improvements

- Bumped ocean version to ^0.4.2 (#1)


## 0.1.9 (2023-11-03)

### Improvements

- Bumped ocean version to ^0.4.1 (#1)


## 0.1.8 (2023-11-01)

### Improvements

- Bumped ocean version to ^0.4.0 and handle ONCE event listener (#1)


## 0.1.7 (2023-10-30)

### Improvements

- Fixed the default mapping to exclude issues with status `Done` (#1)


## 0.1.6 (2023-10-29)

### Improvements

- Bumped ocean version to 0.3.2 (#1)


## 0.1.5 (2023-09-27)

### Improvements

- Bumped ocean to version 0.3.1 (#1)

## 0.1.4 (2023-09-13)

### Improvements

- Bumped ocean to 0.3.0 (#1)

## 0.1.3 (2023-08-29)

### Improvements

- Changed the app_host to not be required for the installation (PORT-4527)
- Bumped Ocean to 0.2.3 (#1)

## 0.1.2 (2023-08-11)

### Improvements

- Optimized dockerfile to produce smaller images (PORT-4485)

## 0.1.1 (2023-08-11)

### Improvements

- Upgraded ocean to version 0.2.2

v## 0.1.0 (2023-08-10)

### Features

- Added Jira integration with support for projects and issues (PORT-4410)<|MERGE_RESOLUTION|>--- conflicted
+++ resolved
@@ -7,8 +7,7 @@
 
 <!-- towncrier release notes start -->
 
-<<<<<<< HEAD
-## 0.1.99 (2024-11-11)
+## 0.1.100 (2024-11-12)
 
 
 ### Features
@@ -19,14 +18,14 @@
 ### Improvements
 
 - Changed issue priority from id to name
-=======
+
+
 ## 0.1.99 (2024-11-12)
 
 
 ### Improvements
 
 - Bumped ocean version to ^0.13.1
->>>>>>> a7e4aed2
 
 
 ## 0.1.98 (2024-11-10)
