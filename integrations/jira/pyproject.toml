[tool.poetry]
name = "jira"
<<<<<<< HEAD
version = "0.1.89"
=======
version = "0.1.91"
>>>>>>> d07916c9
description = "Integration to bring information from Jira into Port"
authors = ["Mor Paz <mor@getport.io>"]

[tool.poetry.dependencies]
python = "^3.11"
port_ocean = {version = "^0.12.2", extras = ["cli"]}
httpx = "^0.27.0"

[tool.poetry.group.dev.dependencies]
# uncomment this if you want to debug the ocean core together with your integration
# port_ocean = { path = '../../', develop = true, extras = ['all'] }
black = "^24.4.2"
mypy = "^1.3.0"
pylint = ">=2.17.4,<4.0.0"
pytest = ">=8.2,<9.0"
pytest-asyncio = ">=0.24.0"
pytest-httpx = ">=0.30.0"
pytest-xdist = "^3.6.1"
ruff = "^0.6.3"
towncrier = "^23.6.0"

[tool.towncrier]
directory = "changelog"
filename = "CHANGELOG.md"
title_format = "## {version} ({project_date})"
underlines = [""]

  [[tool.towncrier.type]]
  directory = "breaking"
  name = "Breaking Changes"
  showcontent = true

  [[tool.towncrier.type]]
  directory = "deprecation"
  name = "Deprecations"
  showcontent = true

  [[tool.towncrier.type]]
  directory = "feature"
  name = "Features"
  showcontent = true

  [[tool.towncrier.type]]
  directory = "improvement"
  name = "Improvements"
  showcontent = true

  [[tool.towncrier.type]]
  directory = "bugfix"
  name = "Bug Fixes"
  showcontent = true

  [[tool.towncrier.type]]
  directory = "doc"
  name = "Improved Documentation"
  showcontent = true

[build-system]
requires = ["poetry-core>=1.0.0"]
build-backend = "poetry.core.masonry.api"

[tool.mypy]
exclude = [
    'venv',
    '.venv',
]
plugins = [
    "pydantic.mypy"
]

follow_imports = "silent"
warn_redundant_casts = true
warn_unused_ignores = true
disallow_any_generics = true
check_untyped_defs = true
no_implicit_reexport = true

# for strict mypy: (this is the tricky one :-))
disallow_untyped_defs = true


[tool.ruff]
# Never enforce `E501` (line length violations).
ignore = ["E501"]

[tool.pydantic-mypy]
init_forbid_extra = true
init_typed = true
warn_required_dynamic_aliases = true
warn_untyped_fields = true

[tool.black]
line-length = 88
target-version = ['py311']
include = '\.pyi?$'
exclude = '''
/(
  \scripts
  \.toml
  |\.sh
  |\.git
  |\.ini
  |Dockerfile
  |\.venv
)/
'''

[tool.pytest.ini_options]
asyncio_mode = "auto"
asyncio_default_fixture_loop_scope = "function"
addopts = "-vv -n auto ./tests"<|MERGE_RESOLUTION|>--- conflicted
+++ resolved
@@ -1,10 +1,6 @@
 [tool.poetry]
 name = "jira"
-<<<<<<< HEAD
-version = "0.1.89"
-=======
-version = "0.1.91"
->>>>>>> d07916c9
+version = "0.1.92"
 description = "Integration to bring information from Jira into Port"
 authors = ["Mor Paz <mor@getport.io>"]
 
