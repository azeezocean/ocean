--- conflicted
+++ resolved
@@ -21,11 +21,7 @@
 pytest-xdist = "^3.6.1"
 ruff = "^0.6.3"
 towncrier = "^23.6.0"
-<<<<<<< HEAD
-factory-boy = "^3.3.1"
-=======
 cryptography = "^43.0.1"
->>>>>>> cec3e262
 
 [tool.towncrier]
 directory = "changelog"
